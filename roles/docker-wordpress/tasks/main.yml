--- conflicted
+++ resolved
@@ -6,11 +6,7 @@
   loop_control:
     loop_var: domain
   vars:
-<<<<<<< HEAD
-    client_max_body_size: "{{wordpress_max_upload_size}}"
-=======
     nginx_docker_reverse_proxy_extra_configuration: "client_max_body_size {{wordpress_max_upload_size}};"
->>>>>>> 1552e62e
 
 - name: "create {{docker_compose_instance_directory}}"
   file:
