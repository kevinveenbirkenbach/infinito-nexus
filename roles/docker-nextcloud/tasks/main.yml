--- conflicted
+++ resolved
@@ -21,18 +21,14 @@
     project_name: nextcloud
     definition:
       application:
-<<<<<<< HEAD
-        image: nextcloud:fpm-alpine
-=======
-        image: "nextcloud:{{nextcloud_version}}-apache"
->>>>>>> 2d7088df
+        image: "nextcloud:{{nextcloud_version}}-fpm-alpine"
         restart: always
         log_driver: journald
         links:
           - database
         volumes:
           - nextcloud-data:/var/www/html
-        # Maybe error in following line 
+        # Maybe error in following line
         expose:
           - "9000"
         environment:
@@ -42,8 +38,6 @@
           MYSQL_USER: "nextcloud"
           MYSQL_PASSWORD: "{{nextcloud_database_password}}"
           MYSQL_HOST: database:3306
-          DOCKER_CLIENT_TIMEOUT:  120
-          COMPOSE_HTTP_TIMEOUT:   120
       database:
         log_driver: journald
         image: mariadb
